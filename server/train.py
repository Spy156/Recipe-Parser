import tensorflow as tf
from tensorflow.keras.applications import MobileNetV2
from tensorflow.keras.callbacks import EarlyStopping, ReduceLROnPlateau, ModelCheckpoint
from tensorflow.keras import mixed_precision
from tensorflow.keras.optimizers import Adam
from datasets import load_dataset
import logging
import numpy as np
import matplotlib.pyplot as plt
import random
import os
import time

# Suppress TensorFlow warnings
os.environ['TF_CPP_MIN_LOG_LEVEL'] = '3'

# Enable mixed precision for faster training on modern GPUs
policy = mixed_precision.Policy('mixed_float16')
mixed_precision.set_global_policy(policy)

logging.basicConfig(level=logging.INFO, format='%(asctime)s - %(levelname)s - %(message)s')

# Set random seed for reproducibility
tf.random.set_seed(42)
random.seed(42)
np.random.seed(42)

# Image and model configuration
IMG_SIZE = (160, 160)  # Reduced image size for faster processing and less memory usage
BATCH_SIZE = 32
EPOCHS = 10
<<<<<<< HEAD
AUTOTUNE = tf.data.AUTOTUNE
=======
>>>>>>> 5c379f43

# Check TensorFlow GPU support
logging.info(f"TensorFlow version: {tf.__version__}")
logging.info(f"Is built with CUDA: {tf.test.is_built_with_cuda()}")
logging.info(f"Num GPUs Available: {len(tf.config.list_physical_devices('GPU'))}")

physical_devices = tf.config.list_physical_devices('GPU')
if physical_devices:
    logging.info(f"TensorFlow detected {len(physical_devices)} GPU(s): {physical_devices}")
    for gpu in physical_devices:
        tf.config.experimental.set_memory_growth(gpu, True)
else:
    logging.warning("No GPU detected, training will use the CPU.")

# Load the Food101 dataset
logging.info("Loading the Food101 dataset...")
try:
    ds = load_dataset("food101", split=['train', 'validation'])
    train_ds = ds[0]
    validation_ds = ds[1]
    num_classes = train_ds.features['label'].num_classes

    logging.info(f"Training set size: {len(train_ds)}")
    logging.info(f"Validation set size: {len(validation_ds)}")
except Exception as e:
    logging.error(f"Error loading dataset: {str(e)}")
    raise

# Data augmentation for training
def augment(image):
    image = tf.image.random_flip_left_right(image)
    image = tf.image.random_brightness(image, max_delta=0.2)
    image = tf.image.random_contrast(image, lower=0.8, upper=1.2)
    return image

# Preprocess images
def preprocess_image(image, label):
    image = tf.image.resize(image, IMG_SIZE)
    image = tf.cast(image, tf.float32) / 255.0  # Normalize to [0, 1]
    image = augment(image)
    label = tf.one_hot(label, depth=num_classes)
    return image, label

# Convert dataset to TensorFlow dataset
def to_tf_dataset(dataset, is_train=True):
    tf_dataset = tf.data.Dataset.from_tensor_slices((
        [example['image'] for example in dataset],
        [example['label'] for example in dataset]
    ))

    if is_train:
        tf_dataset = tf_dataset.shuffle(10000, reshuffle_each_iteration=True)
    
    tf_dataset = tf_dataset.map(preprocess_image, num_parallel_calls=AUTOTUNE)
    tf_dataset = tf_dataset.batch(BATCH_SIZE)
    tf_dataset = tf_dataset.prefetch(AUTOTUNE)
    
    return tf_dataset

# Convert train and validation datasets
train_tf_dataset = to_tf_dataset(train_ds, is_train=True).apply(tf.data.experimental.ignore_errors())
validation_tf_dataset = to_tf_dataset(validation_ds, is_train=False).apply(tf.data.experimental.ignore_errors())

# Create the model with MobileNetV2
def create_food_classification_model(input_shape, num_classes):
    base_model = MobileNetV2(weights='imagenet', include_top=False, input_shape=input_shape)

    # Freeze the base model initially
    base_model.trainable = False

    # Add final layers for classification
    model = tf.keras.Sequential([
        base_model,
        tf.keras.layers.GlobalAveragePooling2D(),
        tf.keras.layers.BatchNormalization(),
        tf.keras.layers.Dense(128, activation='relu', kernel_regularizer=tf.keras.regularizers.l2(0.001)),  # Regularization added
        tf.keras.layers.Dropout(0.4),  # Dropout for regularization
        tf.keras.layers.Dense(num_classes, activation='softmax')
    ])

    return model

# Create and compile the model
with tf.device('/GPU:0'):
    model = create_food_classification_model((*IMG_SIZE, 3), num_classes)

model.summary()

# Compile the model
initial_learning_rate = 1e-3
lr_schedule = tf.keras.optimizers.schedules.ExponentialDecay(
    initial_learning_rate, decay_steps=1000, decay_rate=0.9, staircase=True
)

optimizer = Adam(learning_rate=lr_schedule)
model.compile(
    optimizer=optimizer,
    loss='categorical_crossentropy',
    metrics=['accuracy']
)

# Callbacks
model_checkpoint = ModelCheckpoint(
    'food_classification_best_model.keras', save_best_only=True, monitor='val_accuracy', mode='max', verbose=1
)
early_stopping = EarlyStopping(monitor='val_accuracy', patience=3, restore_best_weights=True)  # Early stopping after 3 epochs
reduce_lr = ReduceLROnPlateau(monitor='val_accuracy', factor=0.2, patience=2, min_lr=1e-6)

class DetailedLoggingCallback(tf.keras.callbacks.Callback):
    def __init__(self, num_epochs):
        super().__init__()
        self.num_epochs = num_epochs
        self.start_time = None

    def on_train_begin(self, logs=None):
        self.start_time = time.time()
        logging.info(f"Starting training for {self.num_epochs} epochs")

    def on_epoch_begin(self, epoch, logs=None):
        logging.info(f"Starting epoch {epoch + 1}/{self.num_epochs}")

    def on_epoch_end(self, epoch, logs=None):
        epoch_time = time.time() - self.start_time
        logging.info(f"Epoch {epoch + 1}/{self.num_epochs} completed in {epoch_time:.2f} seconds")
        logging.info(f"Epoch {epoch + 1} - Loss: {logs['loss']:.4f}, Accuracy: {logs['accuracy']:.4f}, "
                     f"Val Loss: {logs['val_loss']:.4f}, Val Accuracy: {logs['val_accuracy']:.4f}")

    def on_train_end(self, logs=None):
        total_time = time.time() - self.start_time
        logging.info(f"Training completed in {total_time:.2f} seconds")

# Training the model
try:
    logging.info("Training the model...")
    with tf.device('/GPU:0'):
        history = model.fit(
            train_tf_dataset,
            validation_data=validation_tf_dataset,
            epochs=EPOCHS,
            callbacks=[early_stopping, reduce_lr, model_checkpoint, DetailedLoggingCallback(EPOCHS)]
        )

    logging.info("Model training completed successfully")

    # Save the final model
    model.save('food_classification_final_model.keras')
    logging.info("Final model saved as 'food_classification_final_model.keras'")

except Exception as e:
    logging.error(f"An error occurred during training: {str(e)}")
    raise

logging.info("Training completed!")<|MERGE_RESOLUTION|>--- conflicted
+++ resolved
@@ -29,10 +29,6 @@
 IMG_SIZE = (160, 160)  # Reduced image size for faster processing and less memory usage
 BATCH_SIZE = 32
 EPOCHS = 10
-<<<<<<< HEAD
-AUTOTUNE = tf.data.AUTOTUNE
-=======
->>>>>>> 5c379f43
 
 # Check TensorFlow GPU support
 logging.info(f"TensorFlow version: {tf.__version__}")
@@ -185,4 +181,6 @@
     logging.error(f"An error occurred during training: {str(e)}")
     raise
 
-logging.info("Training completed!")+# Save the final model
+model.save('food_classification_final_model.keras')
+logging.info("Final model saved as 'food_classification_final_model.keras'")