--- conflicted
+++ resolved
@@ -38,7 +38,7 @@
 logging.info("Loading the Food101 dataset without caching...")
 ds = load_dataset("ethz/food101", split=['train', 'validation'], cache_dir='/tmp/food101')  # cache to a tmp directory
 
-num_classes = ds[0].features['label'].num_classes
+num_classes = ds['train'].features['label'].num_classes
 
 # Reduce the number of samples using random sampling
 logging.info(f"Reducing the dataset to {N_TRAIN_SAMPLES} training samples and {N_VALIDATION_SAMPLES} validation samples...")
@@ -83,17 +83,10 @@
     batch['label'] = np.array(labels)
     return batch
 
-<<<<<<< HEAD
 # Preprocess the subset of the dataset
 logging.info("Preprocessing the dataset in batches...")
 train_ds = subset_train.map(preprocess_image, batched=True, batch_size=BATCH_SIZE)
 validation_ds = subset_validation.map(preprocess_image, batched=True, batch_size=BATCH_SIZE)
-=======
-# Preprocess the dataset on the fly (no caching to disk)
-logging.info("Preprocessing the dataset in batches on the fly...")
-train_ds = ds[0].map(preprocess_image, batched=True, batch_size=BATCH_SIZE)
-validation_ds = ds[1].map(preprocess_image, batched=True, batch_size=BATCH_SIZE)
->>>>>>> 82b92776
 
 # Convert dataset to TensorFlow dataset without storing any intermediate files
 def to_tf_dataset(dataset):
